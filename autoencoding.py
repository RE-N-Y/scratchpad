import jax
import jax.numpy as jnp
import jax.random as jr
from jaxtyping import Float, Integer, Array

import optax
import numpy as onp
import equinox
from equinox import nn, static_field, Module
from einops import rearrange, reduce, repeat, pack
from layers import (
    Convolution,
    Layernorm,
    Projection,
    MLP,
    GLU,
    SelfAttention,
    Sequential,
    SinusodialEmbedding,
    Embedding,
)
from toolkit import *
from dataloader import *

load = equinox.tree_deserialise_leaves
save = equinox.tree_serialise_leaves

class Transformer(Module):
    attention: SelfAttention
    mlp: GLU
    prenorm: Layernorm
    postnorm: Layernorm

    def __init__(
        self,
        features: int,
        heads: int = 12,
        bias = False,
        dropout: float = 0,
        key=None,
    ):
        key = RNG(key)
        self.prenorm, self.postnorm = Layernorm([features]), Layernorm([features])
        self.attention = SelfAttention(
            features, heads=heads, dropout=dropout, bias=bias, key=next(key)
        )
        self.mlp = GLU(features, dropout=dropout, bias=bias, key=next(key))

    def __call__(self, x: Float[Array, "n d"], key=None):
        key = RNG(key)
        x = self.attention(self.prenorm(x), key=next(key)) + x
        x = self.mlp(self.postnorm(x), key=next(key)) + x

        return x

class Decoder(Module):
    layers: Sequential
    embedding:Embedding
    wpe:jnp.ndarray
    layernorm:Layernorm
    head:Projection


    def __init__(
        self,
        features: int,
        vocab: int = 8192,
        layers: int = 24,
        dropout: float = 0,
        bias=False,
        key=None,
    ):
        key = RNG(key)
        self.embedding = Embedding(vocab, features, key=next(key))
        self.wpe = jr.normal(next(key), (256, features))
        self.layers = Sequential(
            [
                Transformer(features, dropout=dropout, bias=bias, key=next(key))
                for _ in range(layers)
            ]
        )
        self.layernorm = Layernorm([features])
        self.head = Projection(features, vocab, bias=bias, key=next(key))

    def masking(self, confidences, masklen, tau=1, key=None):
        confidences = jnp.log(confidences) + tau * jr.gumbel(key, confidences.shape)
        sorted = jnp.sort(confidences, axis=-1)
        cutoff = sorted[...,masklen]
        return confidences < repeat(cutoff, 'b -> b 256')


    def generate(self, n:int, T:int=16, tau=0.7, key=None):
        key = RNG(key)
        
        offset = 1
        x = jr.randint(next(key), (n, 256), minval=0, maxval=8192)
        masks = jnp.zeros((n, 256), dtype=int)
        schedule = lambda r : math.cos(0.5 * math.pi * r)
        masklens = [ [t/T, math.ceil(schedule(t/T) * 256)] for t in range(offset, T + offset)]
       
        for ratio, masklen in tqdm(masklens):
            logits = self(x, masks, jr.split(next(key),n))
            tokens = jr.categorical(next(key), logits)

            p = jax.nn.softmax(logits, axis=-1)
            p, tokens = rearrange(p, 'b n c -> (b n) c'), rearrange(tokens, 'b n -> (b n)')
            confidences = batch(lambda x,idx:x[idx])(p, tokens)
            tokens, confidences = rearrange(tokens, '(b n) -> b n', b=n), rearrange(confidences, '(b n) -> b n', b=n)
            
            # confidences = jnp.where(masks == 0, confidences, jnp.inf)
            x = jnp.where(masks == 0, tokens, x)
            masks = jnp.where(self.masking(confidences, masklen, tau=(1-ratio)*tau, key=next(key)), 0, 1)
            
        return x

    @forward
    def __call__(self, x: Integer[Array, "n"], masks: Integer[Array, "n"], key=None):
        x = self.embedding(x)
        x = jnp.where(rearrange(masks == 1, 'n -> n 1'), x, jnp.zeros(x.shape, x.dtype))
        x = x + self.wpe
        x = self.layers(x, key=key)
        x = self.layernorm(x)
        x = self.head(x)

        return x

import math
import wandb
import click
from tqdm import tqdm
from pathlib import Path
from functools import partial
from PIL import Image


def schedule(ratio):
    return jnp.cos(0.5 * jnp.pi * ratio)


@batch
def masks(idxes, key=None):
    key = RNG(key)
    ratio = schedule(jr.uniform(next(key)))
    masks = jr.uniform(next(key), idxes.shape)
    masks = jnp.where(masks > ratio, 1, 0)  # 1 = NO MASK, 0 = MASK
    masks = masks.at[0].set(0)
    masks = jr.permutation(next(key), masks)

    return masks

@batch
def accuracy(logits, labels, masks):
    imasks = 1 - masks
    logits = jnp.argmax(logits, axis=-1)
    correct = jnp.sum(jnp.where(logits == labels, 1, 0) * imasks)
    total = jnp.sum(imasks)
    return correct / total


@click.command()
@click.option("--dataset", type=Path)
@click.option("--compressor", type=Path)
@click.option("--steps", default=256, type=int)
@click.option("--warmup", default=32, type=int)
@click.option("--cooldown", type=float, default=224)
<<<<<<< HEAD
@click.option("--lr", type=float, default=1e-4)
=======
@click.option("--lr", type=float, default=3e-4)
>>>>>>> 43eb41e9
@click.option("--batch", default=256, type=int)
@click.option("--features", type=int, default=768)
@click.option("--vocab", type=int, default=8192)
@click.option("--heads", type=int, default=8)
@click.option("--depth", type=int, default=24)
@click.option("--dropout", type=float, default=0)
@click.option("--seed", type=int, default=42)
@click.option("--workers", default=32)
@click.option("--precision", default="half")
def train(**cfg):
    wandb.init(project="MASKGIT", config=cfg)
    folder = Path(f"checkpoints/{wandb.run.id}")
    folder.mkdir()

    key = jr.PRNGKey(cfg["seed"])
    key = RNG(key)
    dsplit = lambda key: jr.split(key, jax.device_count())

    def tform(sample):
        return onp.array(sample)

    loader, length = dataloader(
        "hub://reny/animefaces", 
        tensors=["16x16"], 
        batch_size=cfg["batch"],
        transform={"16x16":tform},
        num_workers=cfg["workers"],
        buffer_size=8192,
        shuffle=True
    )

    G = Decoder(cfg["features"], cfg["vocab"], cfg["depth"], cfg["dropout"], key=next(key))
    
    cfg["warmup"], cfg["steps"], cfg["cooldown"] = cfg["warmup"] * length, cfg["steps"] * length, cfg["cooldown"] * length
    grads = partial(gradients, precision=cfg["precision"])
<<<<<<< HEAD
    lr = optax.warmup_cosine_decay_schedule(0, cfg["lr"], cfg["warmup"], cfg["steps"], cfg["cooldown"])
    optimisers = optax.lion(lr, b1=0.95, b2=0.98, weight_decay=0.1)
=======
    # lr = optax.warmup_cosine_decay_schedule(0, cfg["lr"], cfg["warmup"], cfg["steps"], cfg["cooldown"])
    optimisers = optax.adabelief(cfg["lr"])
    # optimisers = optax.MultiSteps(optimisers, 4)
>>>>>>> 43eb41e9
    states = optimisers.init(parameters(G))

    G, states = replicate(G), replicate(states)

    @ddp
    def Gstep(G, batch, states, key=None):
        key = RNG(key)

        @grads
        def cross_entropy_loss(G, batch):
            m = masks(batch, jr.split(next(key), len(batch)))
            logits = G(batch, m, jr.split(next(key), len(batch)))
            labels = jax.nn.one_hot(batch, cfg["vocab"])
            labels = optax.smooth_labels(labels, 0.1)
            loss = optax.softmax_cross_entropy(logits, labels) * (1 - m)
            loss = jnp.sum(loss) / jnp.sum(1 - m)

            return loss, { "accuracy" : accuracy(logits, batch, m), "masking" : 1 - m }

        (loss, metrics), gradients = cross_entropy_loss(G, batch)
        updates, states = optimisers.update(gradients, states, G)
        G = equinox.apply_updates(G, updates)

        return G, states, loss, metrics

    for idx in tqdm(range(cfg["steps"])):
        batch = next(loader)
        G, states, Gloss, metrics = Gstep(G, batch["16x16"], states, dsplit(next(key)))
        wandb.log({
            "loss":onp.mean(Gloss),
            "accuracy":onp.mean(metrics["accuracy"]),
            "masking":onp.mean(metrics["masking"])
        })
<<<<<<< HEAD

        if idx % 4096 == 0:
            save(folder / "G.weight", unreplicate(G))
            save(folder / "states.ckpt", unreplicate(states))

    wandb.finish()


import compression as Q

@click.command()
@click.option("--denoiser", type=Path)
@click.option("--compressor", type=Path)
@click.option("--seed", type=int, default=42)
def generate(denoiser:Path, compressor:Path, seed:int=42):
    seed = jr.PRNGKey(seed)
    key = RNG(seed)
    wandb.init(project="MASKGIT")

    VQ = Q.VQVAE(features=768, pages=8192, depth=12, dropout=0., bias=False, size=256, key=next(key))
    VQ = load(compressor / "G.weight", VQ)
    G = Decoder(features=768, vocab=8192, layers=24, dropout=0., key=next(key))
    G = load(denoiser / "G.weight", G)

    tokens = G.generate(n=64, T=12, tau=4, key=next(key))
    images = VQ.decode(tokens, jr.split(next(key), 64))
    wandb.log({ "samples": [wandb.Image(i) for i in Q.t2i(images)] }) 
    wandb.finish()

=======

    wandb.finish()

>>>>>>> 43eb41e9
if __name__ == "__main__":
    generate()<|MERGE_RESOLUTION|>--- conflicted
+++ resolved
@@ -163,11 +163,7 @@
 @click.option("--steps", default=256, type=int)
 @click.option("--warmup", default=32, type=int)
 @click.option("--cooldown", type=float, default=224)
-<<<<<<< HEAD
-@click.option("--lr", type=float, default=1e-4)
-=======
 @click.option("--lr", type=float, default=3e-4)
->>>>>>> 43eb41e9
 @click.option("--batch", default=256, type=int)
 @click.option("--features", type=int, default=768)
 @click.option("--vocab", type=int, default=8192)
@@ -203,14 +199,10 @@
     
     cfg["warmup"], cfg["steps"], cfg["cooldown"] = cfg["warmup"] * length, cfg["steps"] * length, cfg["cooldown"] * length
     grads = partial(gradients, precision=cfg["precision"])
-<<<<<<< HEAD
     lr = optax.warmup_cosine_decay_schedule(0, cfg["lr"], cfg["warmup"], cfg["steps"], cfg["cooldown"])
     optimisers = optax.lion(lr, b1=0.95, b2=0.98, weight_decay=0.1)
-=======
     # lr = optax.warmup_cosine_decay_schedule(0, cfg["lr"], cfg["warmup"], cfg["steps"], cfg["cooldown"])
-    optimisers = optax.adabelief(cfg["lr"])
     # optimisers = optax.MultiSteps(optimisers, 4)
->>>>>>> 43eb41e9
     states = optimisers.init(parameters(G))
 
     G, states = replicate(G), replicate(states)
@@ -244,7 +236,6 @@
             "accuracy":onp.mean(metrics["accuracy"]),
             "masking":onp.mean(metrics["masking"])
         })
-<<<<<<< HEAD
 
         if idx % 4096 == 0:
             save(folder / "G.weight", unreplicate(G))
@@ -274,10 +265,5 @@
     wandb.log({ "samples": [wandb.Image(i) for i in Q.t2i(images)] }) 
     wandb.finish()
 
-=======
-
-    wandb.finish()
-
->>>>>>> 43eb41e9
 if __name__ == "__main__":
     generate()