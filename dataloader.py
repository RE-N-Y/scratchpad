--- conflicted
+++ resolved
@@ -27,9 +27,4 @@
     length = len(loader)
     loader = cycle(loader, tensors=tensors)
 
-<<<<<<< HEAD
-    return loader, length
-
-=======
-    return loader, length
->>>>>>> 43eb41e9
+    return loader, length