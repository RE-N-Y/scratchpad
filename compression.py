--- conflicted
+++ resolved
@@ -162,25 +162,12 @@
     def __init__(self, features:int, bias=False, dropout:float=0, key=None):
         key = RNG(key)
         self.layernorm = Layernorm([features])
-<<<<<<< HEAD
         self.mixer = Inception(features, bias=bias, key=next(key))
-=======
-        self.mixer = Convolution(features, features, kernel=7, padding=3, bias=bias, key=next(key))
->>>>>>> d0991c0b
         self.mlp = GLU(features, dropout=dropout, bias=bias, key=next(key))
 
     def __call__(self, x:Float[Array, "h w d"], key=None):
         key = RNG(key)
-<<<<<<< HEAD
         x = self.mlp(self.layernorm(self.mixer(x), key=next(key)), key=next(key)) + x
-=======
-        x = self.mlp(self.layernorm(self.mixer(x, key=next(key))), key=next(key)) + x
-
->>>>>>> d0991c0b
-        return x
-
-class Down(Module):
-    sample:Convolution
 
     def __init__(self, nin:int, non:int, factor:int=2, bias=False, key=None):
         key = RNG(key)
@@ -210,11 +197,7 @@
     decoder:Sequential
     output:Up
 
-<<<<<<< HEAD
-    def __init__(self, features:int=96, codes:int=32, pages:int=8192, depth:int=3, dropout:float=0, bias=True, key=None):
-=======
     def __init__(self, features:int=128, codes:int=32, pages:int=8192, depth:int=4, dropout:float=0, bias=True, key=None):
->>>>>>> d0991c0b
         key = RNG(key)
 
         self.input = Sequential([
@@ -223,30 +206,20 @@
         self.encoder = Sequential([
             *[Mixer(features, dropout=dropout, bias=bias, key=next(key)) for _ in range(depth)], Down(features, 2 * features, bias=bias, key=next(key)),
             *[Mixer(2 * features, dropout=dropout, bias=bias, key=next(key)) for _ in range(depth)], Down(2 * features, 4 * features, bias=bias, key=next(key)),
+            *[Mixer(4 * features, dropout=dropout, bias=bias, key=next(key)) for _ in range(depth)], Down(4 * features, 4 * features, bias=bias, key=next(key)),
             *[Mixer(4 * features, dropout=dropout, bias=bias, key=next(key)) for _ in range(depth)]
         ])
-<<<<<<< HEAD
+
         self.quantiser = VectorQuantiser(4 * features, codes, pages, bias=bias, key=next(key))
+
         self.decoder = Sequential([
             *[Mixer(4 * features, dropout=dropout, bias=bias, key=next(key)) for _ in range(depth)], Up(4 * features, 2 * features, bias=bias, key=next(key)),
-            *[Mixer(2 * features, dropout=dropout, bias=bias, key=next(key)) for _ in range(depth)], Up(2 * features, features, bias=bias, key=next(key)),
-            *[Mixer(features, dropout=dropout, bias=bias, key=next(key)) for _ in range(depth)]
-        ])
-        self.output = Sequential([
-            Up(features, 3, bias=bias, key=next(key))
-=======
-        # quantiser
-        self.quantiser = VectorQuantiser(4 * features, codes, pages, bias=bias, key=next(key))
-        # decoder
-        self.decoder = Sequential([
             *[Mixer(4 * features, dropout=dropout, bias=bias, key=next(key)) for _ in range(depth)], Up(4 * features, 2 * features, bias=bias, key=next(key)), 
             *[Mixer(2 * features, dropout=dropout, bias=bias, key=next(key)) for _ in range(depth)], Up(2 * features, features, bias=bias, key=next(key)), 
             *[Mixer(features, dropout=dropout, bias=bias, key=next(key)) for _ in range(depth)]
->>>>>>> d0991c0b
         ])
 
     @forward
-    def __call__(self, x:Float[Array, "h w c"], key=None):
         key = RNG(key)
 
         x = self.input(x)
@@ -321,11 +294,7 @@
 @click.option("--cooldown", type=float, default=0)
 @click.option("--batch", default=16, type=int)
 @click.option("--size", default=512, type=int)
-<<<<<<< HEAD
 @click.option("--features", type=int, default=96)
-=======
-@click.option("--features", type=int, default=128)
->>>>>>> d0991c0b
 @click.option("--pages", type=int, default=8192)
 @click.option("--depth", type=int, default=4)
 @click.option("--dropout", type=float, default=0)
